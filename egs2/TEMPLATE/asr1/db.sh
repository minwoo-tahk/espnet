if [[ "$(hostname -d)" == clsp.jhu.edu ]]; then
    AISHELL=
    WSJ0=
    WSJ1=
    WSJCAM0=
    REVERB=
    CHIME3=
    CHIME4=
    CSJDATATOP=/export/corpora5/CSJ/USB
    CSJVER=usb  ## Set your CSJ format (dvd or usb).
                ## Usage    :
                ## Case DVD : We assume CSJ DVDs are copied in this directory with the names dvd1, dvd2,...,dvd17.
                ##            Neccesary directory is dvd3 - dvd17.
                ##            e.g. $ ls $CSJDATATOP(DVD) => 00README.txt dvd1 dvd2 ... dvd17
                ##
                ## Case USB : Neccesary directory is MORPH/SDB and WAV
                ##            e.g. $ ls $CSJDATATOP(USB) => 00README.txt DOC MORPH ... WAV fileList.csv
                ## Case merl :MERL setup. Neccesary directory is WAV and sdb
    HKUST1=
    HKUST2=
    LIBRISPEECH=
<<<<<<< HEAD
    JSUT=
=======
    TIMIT=
>>>>>>> 3ac08927
    VOXFORGE=
    VIVOS=
    YESNO=

else
    AISHELL=
    WSJ0=
    WSJ1=
    WSJCAM0=
    REVERB=
    CHIME3=
    CHIME4=
    CSJDATATOP=
    CSJVER=dvd  ## Set your CSJ format (dvd or usb).
                ## Usage    :
                ## Case DVD : We assume CSJ DVDs are copied in this directory with the names dvd1, dvd2,...,dvd17.
                ##            Neccesary directory is dvd3 - dvd17.
                ##            e.g. $ ls $CSJDATATOP(DVD) => 00README.txt dvd1 dvd2 ... dvd17
                ##
                ## Case USB : Neccesary directory is MORPH/SDB and WAV
                ##            e.g. $ ls $CSJDATATOP(USB) => 00README.txt DOC MORPH ... WAV fileList.csv
                ## Case merl :MERL setup. Neccesary directory is WAV and sdb
    HKUST1=
    HKUST2=
    LIBRISPEECH=
<<<<<<< HEAD
    JSUT=downloads
=======
    TIMIT=
>>>>>>> 3ac08927
    VOXFORGE=downloads
    VIVOS=downloads
    YESNO=downloads

fi<|MERGE_RESOLUTION|>--- conflicted
+++ resolved
@@ -19,11 +19,8 @@
     HKUST1=
     HKUST2=
     LIBRISPEECH=
-<<<<<<< HEAD
     JSUT=
-=======
     TIMIT=
->>>>>>> 3ac08927
     VOXFORGE=
     VIVOS=
     YESNO=
@@ -49,11 +46,8 @@
     HKUST1=
     HKUST2=
     LIBRISPEECH=
-<<<<<<< HEAD
     JSUT=downloads
-=======
     TIMIT=
->>>>>>> 3ac08927
     VOXFORGE=downloads
     VIVOS=downloads
     YESNO=downloads
