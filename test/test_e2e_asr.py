# coding: utf-8

# Copyright 2017 Shigeki Karita
#  Apache 2.0  (http://www.apache.org/licenses/LICENSE-2.0)

from __future__ import division

import argparse
import importlib
import os
import tempfile

import chainer
import numpy as np
import pytest
import torch

from espnet.nets.pytorch_backend.nets_utils import pad_list
from espnet.utils.training.batchfy import make_batchset
from test.utils_test import make_dummy_json


def make_arg(**kwargs):
    defaults = dict(
        elayers=4,
        subsample="1_2_2_1_1",
        etype="vggblstm",
        eunits=100,
        eprojs=100,
        dtype="lstm",
        dlayers=1,
        dunits=300,
        atype="location",
        aheads=4,
        awin=5,
        aconv_chans=10,
        aconv_filts=100,
        mtlalpha=0.5,
        lsm_type="",
        lsm_weight=0.0,
        sampling_probability=0.0,
        adim=320,
        dropout_rate=0.0,
        dropout_rate_decoder=0.0,
        nbest=5,
        beam_size=3,
        penalty=0.5,
        maxlenratio=1.0,
        minlenratio=0.0,
        ctc_weight=0.2,
        streaming_min_blank_dur=10,
        streaming_onset_margin=2,
        streaming_offset_margin=2,
        verbose=2,
        char_list=[u"あ", u"い", u"う", u"え", u"お"],
        outdir=None,
        ctc_type="warpctc",
        sym_space="<space>",
        sym_blank="<blank>",
<<<<<<< HEAD
        context_residual=False,
        replace_sos=False,
        tgt_lang=False,
        sortagrad=0
=======
        sortagrad=0,
        context_residual=False,
>>>>>>> c47a7f87
        use_frontend=False
    )
    defaults.update(kwargs)
    return argparse.Namespace(**defaults)


def prepare_inputs(mode, ilens=[150, 100], olens=[4, 3], is_cuda=False):
    np.random.seed(1)
    assert len(ilens) == len(olens)
    xs = [np.random.randn(ilen, 40).astype(np.float32) for ilen in ilens]
    ys = [np.random.randint(1, 5, olen).astype(np.int32) for olen in olens]
    ilens = np.array([x.shape[0] for x in xs], dtype=np.int32)

    if mode == "chainer":
        if is_cuda:
            xp = importlib.import_module('cupy')
            xs = [chainer.Variable(xp.array(x)) for x in xs]
            ys = [chainer.Variable(xp.array(y)) for y in ys]
            ilens = xp.array(ilens)
        else:
            xs = [chainer.Variable(x) for x in xs]
            ys = [chainer.Variable(y) for y in ys]
        return xs, ilens, ys

    elif mode == "pytorch":
        ilens = torch.from_numpy(ilens).long()
        xs_pad = pad_list([torch.from_numpy(x).float() for x in xs], 0)
        ys_pad = pad_list([torch.from_numpy(y).long() for y in ys], -1)
        if is_cuda:
            xs_pad = xs_pad.cuda()
            ilens = ilens.cuda()
            ys_pad = ys_pad.cuda()

        return xs_pad, ilens, ys_pad
    else:
        raise ValueError("Invalid mode")


def convert_batch(batch, backend="pytorch", is_cuda=False, idim=40, odim=5):
    ilens = np.array([x[1]['input'][0]['shape'][0] for x in batch])
    olens = np.array([x[1]['output'][0]['shape'][0] for x in batch])
    xs = [np.random.randn(ilen, idim).astype(np.float32) for ilen in ilens]
    ys = [np.random.randint(1, odim, olen).astype(np.int32) for olen in olens]
    is_pytorch = backend == "pytorch"
    if is_pytorch:
        xs = pad_list([torch.from_numpy(x).float() for x in xs], 0)
        ilens = torch.from_numpy(ilens).long()
        ys = pad_list([torch.from_numpy(y).long() for y in ys], -1)

        if is_cuda:
            xs = xs.cuda()
            ilens = ilens.cuda()
            ys = ys.cuda()
    else:
        if is_cuda:
            xp = importlib.import_module('cupy')
            xs = [chainer.Variable(xp.array(x)) for x in xs]
            ys = [chainer.Variable(xp.array(y)) for y in ys]
            ilens = xp.array(ilens)
        else:
            xs = [chainer.Variable(x) for x in xs]
            ys = [chainer.Variable(y) for y in ys]

    return xs, ilens, ys


@pytest.mark.parametrize(
    "module, etype, atype, dtype", [
        ('espnet.nets.chainer_backend.e2e_asr', 'vggblstmp', 'location', 'lstm'),  # Test Chainer Attentions
        ('espnet.nets.chainer_backend.e2e_asr', 'vggblstmp', 'noatt', 'lstm'),
        ('espnet.nets.chainer_backend.e2e_asr', 'vggblstmp', 'dot', 'lstm'),
        ('espnet.nets.chainer_backend.e2e_asr', 'grup', 'location', 'lstm'),  # Test Chainer Encoder
        ('espnet.nets.chainer_backend.e2e_asr', 'lstmp', 'location', 'lstm'),
        ('espnet.nets.chainer_backend.e2e_asr', 'bgrup', 'location', 'lstm'),
        ('espnet.nets.chainer_backend.e2e_asr', 'blstmp', 'location', 'lstm'),
        ('espnet.nets.chainer_backend.e2e_asr', 'bgru', 'location', 'lstm'),
        ('espnet.nets.chainer_backend.e2e_asr', 'blstm', 'location', 'lstm'),
        ('espnet.nets.chainer_backend.e2e_asr', 'vgggru', 'location', 'lstm'),
        ('espnet.nets.chainer_backend.e2e_asr', 'vggbgrup', 'location', 'lstm'),
        ('espnet.nets.chainer_backend.e2e_asr', 'vgglstm', 'location', 'lstm'),
        ('espnet.nets.chainer_backend.e2e_asr', 'vgglstmp', 'location', 'lstm'),
        ('espnet.nets.chainer_backend.e2e_asr', 'vggbgru', 'location', 'lstm'),
        ('espnet.nets.chainer_backend.e2e_asr', 'vggblstm', 'location', 'lstm'),
        ('espnet.nets.chainer_backend.e2e_asr', 'vggbgrup', 'location', 'lstm'),
        ('espnet.nets.chainer_backend.e2e_asr', 'vggblstmp', 'location', 'gru'),  # Test Chainer Decoder
        ('espnet.nets.pytorch_backend.e2e_asr', 'vggblstmp', 'noatt', 'lstm'),  # Test Pytorch Attentions
        ('espnet.nets.pytorch_backend.e2e_asr', 'vggblstmp', 'add', 'lstm'),
        ('espnet.nets.pytorch_backend.e2e_asr', 'vggblstmp', 'dot', 'lstm'),
        ('espnet.nets.pytorch_backend.e2e_asr', 'vggblstmp', 'location', 'lstm'),
        ('espnet.nets.pytorch_backend.e2e_asr', 'vggblstmp', 'coverage', 'lstm'),
        ('espnet.nets.pytorch_backend.e2e_asr', 'vggblstmp', 'coverage_location', 'lstm'),
        ('espnet.nets.pytorch_backend.e2e_asr', 'vggblstmp', 'location2d', 'lstm'),
        ('espnet.nets.pytorch_backend.e2e_asr', 'vggblstmp', 'location_recurrent', 'lstm'),
        ('espnet.nets.pytorch_backend.e2e_asr', 'vggblstmp', 'multi_head_dot', 'lstm'),
        ('espnet.nets.pytorch_backend.e2e_asr', 'vggblstmp', 'multi_head_add', 'lstm'),
        ('espnet.nets.pytorch_backend.e2e_asr', 'vggblstmp', 'multi_head_loc', 'lstm'),
        ('espnet.nets.pytorch_backend.e2e_asr', 'vggblstmp', 'multi_head_multi_res_loc', 'lstm'),
        ('espnet.nets.pytorch_backend.e2e_asr', 'grup', 'location', 'lstm'),  # Test Pytorch Encoders
        ('espnet.nets.pytorch_backend.e2e_asr', 'lstmp', 'location', 'lstm'),
        ('espnet.nets.pytorch_backend.e2e_asr', 'bgrup', 'location', 'lstm'),
        ('espnet.nets.pytorch_backend.e2e_asr', 'blstmp', 'location', 'lstm'),
        ('espnet.nets.pytorch_backend.e2e_asr', 'bgru', 'location', 'lstm'),
        ('espnet.nets.pytorch_backend.e2e_asr', 'blstm', 'location', 'lstm'),
        ('espnet.nets.pytorch_backend.e2e_asr', 'vgggru', 'location', 'lstm'),
        ('espnet.nets.pytorch_backend.e2e_asr', 'vgggrup', 'location', 'lstm'),
        ('espnet.nets.pytorch_backend.e2e_asr', 'vgglstm', 'location', 'lstm'),
        ('espnet.nets.pytorch_backend.e2e_asr', 'vgglstmp', 'location', 'lstm'),
        ('espnet.nets.pytorch_backend.e2e_asr', 'vggbgru', 'location', 'lstm'),
        ('espnet.nets.pytorch_backend.e2e_asr', 'vggblstm', 'location', 'lstm'),
        ('espnet.nets.pytorch_backend.e2e_asr', 'vggbgrup', 'location', 'lstm'),
        ('espnet.nets.pytorch_backend.e2e_asr', 'vggblstmp', 'location', 'gru'),  # Test Pytorch Decoder
    ]
)
def test_model_trainable_and_decodable(module, etype, atype, dtype):
    args = make_arg(etype=etype, atype=atype, dtype=dtype)
    if "pytorch" in module:
        batch = prepare_inputs("pytorch")
    else:
        batch = prepare_inputs("chainer")

    m = importlib.import_module(module)
    model = m.E2E(40, 5, args)
    attn_loss = model(*batch)[0]
    attn_loss.backward()  # trainable

    with torch.no_grad(), chainer.no_backprop_mode():
        in_data = np.random.randn(100, 40)
        model.recognize(in_data, args, args.char_list)  # decodable
        if "pytorch" in module:
            batch_in_data = [np.random.randn(100, 40), np.random.randn(50, 40)]
            model.recognize_batch(batch_in_data, args, args.char_list)  # batch decodable


def test_window_streaming_e2e_encoder_and_ctc_with_offline_attention():
    m = importlib.import_module('espnet.nets.pytorch_backend.e2e_asr')
    args = make_arg()
    model = m.E2E(40, 5, args)
    n = importlib.import_module('espnet.nets.pytorch_backend.streaming.window')
    asr = n.WindowStreamingE2E(model, args)

    in_data = np.random.randn(100, 40)
    for i in range(10):
        asr.accept_input(in_data)

    asr.decode_with_attention_offline()


def test_segment_streaming_e2e():
    m = importlib.import_module('espnet.nets.pytorch_backend.e2e_asr')
    args = make_arg()
    args.etype = 'vgglstm'
    model = m.E2E(40, 5, args)
    n = importlib.import_module('espnet.nets.pytorch_backend.streaming.segment')
    asr = n.SegmentStreamingE2E(model, args)

    in_data = np.random.randn(100, 40)
    r = np.prod(model.subsample)
    for i in range(0, 100, r):
        asr.accept_input(in_data[i:i + r])


@pytest.mark.parametrize(
    "module", ["pytorch", "chainer"]
)
def test_sortagrad_trainable(module):
    args = make_arg(sortagrad=1)
    dummy_json = make_dummy_json(8, [1, 100], [1, 100], idim=20, odim=5)
    if module == "pytorch":
        import espnet.nets.pytorch_backend.e2e_asr as m
    else:
        import espnet.nets.chainer_backend.e2e_asr as m
    batchset = make_batchset(dummy_json, 2, 2 ** 10, 2 ** 10, shortest_first=True)
    model = m.E2E(20, 5, args)
    for batch in batchset:
        attn_loss = model(*convert_batch(batch, module, idim=20, odim=5))[0]
        attn_loss.backward()
    with torch.no_grad(), chainer.no_backprop_mode():
        in_data = np.random.randn(50, 20)
        model.recognize(in_data, args, args.char_list)


@pytest.mark.parametrize(
    "module", ["pytorch", "chainer"]
)
def test_sortagrad_trainable_with_batch_bins(module):
    args = make_arg(sortagrad=1)
    idim = 20
    odim = 5
    dummy_json = make_dummy_json(8, [100, 200], [100, 200], idim=idim, odim=odim)
    if module == "pytorch":
        import espnet.nets.pytorch_backend.e2e_asr as m
    else:
        import espnet.nets.chainer_backend.e2e_asr as m
    batch_elems = 20000
    batchset = make_batchset(dummy_json, batch_bins=batch_elems, shortest_first=True)
    for batch in batchset:
        n = 0
        for uttid, info in batch:
            ilen = int(info['input'][0]['shape'][0])
            olen = int(info['output'][0]['shape'][0])
            n += ilen * idim + olen * odim
        assert olen < batch_elems

    model = m.E2E(20, 5, args)
    for batch in batchset:
        attn_loss = model(*convert_batch(batch, module, idim=20, odim=5))[0]
        attn_loss.backward()
    with torch.no_grad(), chainer.no_backprop_mode():
        in_data = np.random.randn(100, 20)
        model.recognize(in_data, args, args.char_list)


@pytest.mark.parametrize(
    "module", ["pytorch", "chainer"]
)
def test_sortagrad_trainable_with_batch_frames(module):
    args = make_arg(sortagrad=1)
    idim = 20
    odim = 5
    dummy_json = make_dummy_json(8, [100, 200], [100, 200], idim=idim, odim=odim)
    if module == "pytorch":
        import espnet.nets.pytorch_backend.e2e_asr as m
    else:
        import espnet.nets.chainer_backend.e2e_asr as m
    batch_frames_in = 500
    batch_frames_out = 500
    batchset = make_batchset(dummy_json,
                             batch_frames_in=batch_frames_in,
                             batch_frames_out=batch_frames_out,
                             shortest_first=True)
    for batch in batchset:
        i = 0
        o = 0
        for uttid, info in batch:
            i += int(info['input'][0]['shape'][0])
            o += int(info['output'][0]['shape'][0])
        assert i <= batch_frames_in
        assert o <= batch_frames_out

    model = m.E2E(20, 5, args)
    for batch in batchset:
        attn_loss = model(*convert_batch(batch, module, idim=20, odim=5))[0]
        attn_loss.backward()
    with torch.no_grad(), chainer.no_backprop_mode():
        in_data = np.random.randn(100, 20)
        model.recognize(in_data, args, args.char_list)


def init_torch_weight_const(m, val):
    for p in m.parameters():
        if p.dim() > 1:
            p.data.fill_(val)


def init_chainer_weight_const(m, val):
    for p in m.params():
        if p.data.ndim > 1:
            p.data[:] = val


def test_chainer_ctc_type():
    ch = importlib.import_module('espnet.nets.chainer_backend.e2e_asr')
    np.random.seed(0)
    batch = prepare_inputs("chainer")

    def _propagate(ctc_type):
        args = make_arg(ctc_type=ctc_type)
        np.random.seed(0)
        model = ch.E2E(40, 5, args)
        _, ch_ctc, _, _ = model(*batch)
        ch_ctc.backward()
        W_grad = model.ctc.ctc_lo.W.grad
        b_grad = model.ctc.ctc_lo.b.grad
        return ch_ctc.data, W_grad, b_grad

    ref_loss, ref_W_grad, ref_b_grad = _propagate("builtin")
    loss, W_grad, b_grad = _propagate("warpctc")
    np.testing.assert_allclose(ref_loss, loss, rtol=1e-5)
    np.testing.assert_allclose(ref_W_grad, W_grad)
    np.testing.assert_allclose(ref_b_grad, b_grad)


@pytest.mark.parametrize("etype", ["blstmp", "vggblstmp"])
def test_loss_and_ctc_grad(etype):
    ch = importlib.import_module('espnet.nets.chainer_backend.e2e_asr')
    th = importlib.import_module('espnet.nets.pytorch_backend.e2e_asr')
    args = make_arg(etype=etype)
    ch_model = ch.E2E(40, 5, args)
    ch_model.cleargrads()
    th_model = th.E2E(40, 5, args)

    const = 1e-4
    init_torch_weight_const(th_model, const)
    init_chainer_weight_const(ch_model, const)

    ch_batch = prepare_inputs("chainer")
    th_batch = prepare_inputs("pytorch")

    _, ch_ctc, ch_att, ch_acc = ch_model(*ch_batch)
    th_model(*th_batch)
    th_ctc, th_att = th_model.loss_ctc, th_model.loss_att

    # test masking
    ch_ench = ch_model.att.pre_compute_enc_h.data
    th_ench = th_model.att[0].pre_compute_enc_h.detach().numpy()
    np.testing.assert_equal(ch_ench == 0.0, th_ench == 0.0)

    # test loss with constant weights (1.0) and bias (0.0) except for foget-bias (1.0)
    np.testing.assert_allclose(ch_ctc.data, th_ctc.detach().numpy())
    np.testing.assert_allclose(ch_att.data, th_att.detach().numpy())

    # test ctc grads
    ch_ctc.backward()
    th_ctc.backward()
    np.testing.assert_allclose(ch_model.ctc.ctc_lo.W.grad,
                               th_model.ctc.ctc_lo.weight.grad.data.numpy(), 1e-7, 1e-8)
    np.testing.assert_allclose(ch_model.ctc.ctc_lo.b.grad,
                               th_model.ctc.ctc_lo.bias.grad.data.numpy(), 1e-5, 1e-6)

    # test cross-entropy grads
    ch_model.cleargrads()
    th_model.zero_grad()

    _, ch_ctc, ch_att, ch_acc = ch_model(*ch_batch)
    th_model(*th_batch)
    th_ctc, th_att = th_model.loss_ctc, th_model.loss_att
    ch_att.backward()
    th_att.backward()
    np.testing.assert_allclose(ch_model.dec.output.W.grad,
                               th_model.dec.output.weight.grad.data.numpy(), 1e-7, 1e-8)
    np.testing.assert_allclose(ch_model.dec.output.b.grad,
                               th_model.dec.output.bias.grad.data.numpy(), 1e-5, 1e-6)


@pytest.mark.parametrize("etype", ["blstmp", "vggblstmp"])
def test_mtl_loss(etype):
    ch = importlib.import_module('espnet.nets.chainer_backend.e2e_asr')
    th = importlib.import_module('espnet.nets.pytorch_backend.e2e_asr')
    args = make_arg(etype=etype)
    ch_model = ch.E2E(40, 5, args)
    th_model = th.E2E(40, 5, args)

    const = 1e-4
    init_torch_weight_const(th_model, const)
    init_chainer_weight_const(ch_model, const)

    ch_batch = prepare_inputs("chainer")
    th_batch = prepare_inputs("pytorch")

    _, ch_ctc, ch_att, ch_acc = ch_model(*ch_batch)
    th_model(*th_batch)
    th_ctc, th_att = th_model.loss_ctc, th_model.loss_att

    # test masking
    ch_ench = ch_model.att.pre_compute_enc_h.data
    th_ench = th_model.att[0].pre_compute_enc_h.detach().numpy()
    np.testing.assert_equal(ch_ench == 0.0, th_ench == 0.0)

    # test loss with constant weights (1.0) and bias (0.0) except for foget-bias (1.0)
    np.testing.assert_allclose(ch_ctc.data, th_ctc.detach().numpy())
    np.testing.assert_allclose(ch_att.data, th_att.detach().numpy())

    # test grads in mtl mode
    ch_loss = ch_ctc * 0.5 + ch_att * 0.5
    th_loss = th_ctc * 0.5 + th_att * 0.5
    ch_model.cleargrads()
    th_model.zero_grad()
    ch_loss.backward()
    th_loss.backward()
    np.testing.assert_allclose(ch_model.ctc.ctc_lo.W.grad,
                               th_model.ctc.ctc_lo.weight.grad.data.numpy(), 1e-7, 1e-8)
    np.testing.assert_allclose(ch_model.ctc.ctc_lo.b.grad,
                               th_model.ctc.ctc_lo.bias.grad.data.numpy(), 1e-5, 1e-6)
    np.testing.assert_allclose(ch_model.dec.output.W.grad,
                               th_model.dec.output.weight.grad.data.numpy(), 1e-7, 1e-8)
    np.testing.assert_allclose(ch_model.dec.output.b.grad,
                               th_model.dec.output.bias.grad.data.numpy(), 1e-5, 1e-6)


@pytest.mark.parametrize("etype", ["blstmp", "vggblstmp"])
def test_zero_length_target(etype):
    ch = importlib.import_module('espnet.nets.chainer_backend.e2e_asr')
    th = importlib.import_module('espnet.nets.pytorch_backend.e2e_asr')
    args = make_arg(etype=etype)
    ch_model = ch.E2E(40, 5, args)
    ch_model.cleargrads()
    th_model = th.E2E(40, 5, args)

    ch_batch = prepare_inputs("chainer", olens=[4, 0])
    th_batch = prepare_inputs("pytorch", olens=[4, 0])

    ch_model(*ch_batch)
    th_model(*th_batch)

    # NOTE: We ignore all zero length case because chainer also fails. Have a nice data-prep!
    # out_data = ""
    # data = [
    #     ("aaa", dict(feat=np.random.randn(200, 40).astype(np.float32), tokenid="")),
    #     ("bbb", dict(feat=np.random.randn(100, 40).astype(np.float32), tokenid="")),
    #     ("cc", dict(feat=np.random.randn(100, 40).astype(np.float32), tokenid=""))
    # ]
    # ch_ctc, ch_att, ch_acc = ch_model(data)
    # th_ctc, th_att, th_acc = th_model(data)


@pytest.mark.parametrize(
    "module, atype", [
        ('espnet.nets.chainer_backend.e2e_asr', 'noatt'),
        ('espnet.nets.chainer_backend.e2e_asr', 'dot'),
        ('espnet.nets.chainer_backend.e2e_asr', 'location'),
        ('espnet.nets.pytorch_backend.e2e_asr', 'noatt'),
        ('espnet.nets.pytorch_backend.e2e_asr', 'dot'),
        ('espnet.nets.pytorch_backend.e2e_asr', 'add'),
        ('espnet.nets.pytorch_backend.e2e_asr', 'location'),
        ('espnet.nets.pytorch_backend.e2e_asr', 'coverage'),
        ('espnet.nets.pytorch_backend.e2e_asr', 'coverage_location'),
        ('espnet.nets.pytorch_backend.e2e_asr', 'location2d'),
        ('espnet.nets.pytorch_backend.e2e_asr', 'location_recurrent'),
        ('espnet.nets.pytorch_backend.e2e_asr', 'multi_head_dot'),
        ('espnet.nets.pytorch_backend.e2e_asr', 'multi_head_add'),
        ('espnet.nets.pytorch_backend.e2e_asr', 'multi_head_loc'),
        ('espnet.nets.pytorch_backend.e2e_asr', 'multi_head_multi_res_loc')
    ]
)
def test_calculate_all_attentions(module, atype):
    m = importlib.import_module(module)
    args = make_arg(atype=atype)
    if "pytorch" in module:
        batch = prepare_inputs("pytorch")
    else:
        batch = prepare_inputs("chainer")
    model = m.E2E(40, 5, args)
    with chainer.no_backprop_mode():
        if "pytorch" in module:
            att_ws = model.calculate_all_attentions(*batch)[0]
        else:
            att_ws = model.calculate_all_attentions(*batch)
        print(att_ws.shape)


def test_chainer_save_and_load():
    m = importlib.import_module('espnet.nets.chainer_backend.e2e_asr')
    utils = importlib.import_module('espnet.asr.asr_utils')
    args = make_arg()
    model = m.E2E(40, 5, args)
    # initialize randomly
    for p in model.params():
        p.data = np.random.randn(*p.data.shape)
    tmppath = tempfile.mktemp()
    chainer.serializers.save_npz(tmppath, model)
    p_saved = [p.data for p in model.params()]
    # set constant value
    for p in model.params():
        p.data = np.zeros_like(p.data)
    utils.chainer_load(tmppath, model)
    for p1, p2 in zip(p_saved, model.params()):
        np.testing.assert_array_equal(p1, p2.data)
    if os.path.exists(tmppath):
        os.remove(tmppath)


def test_torch_save_and_load():
    m = importlib.import_module('espnet.nets.pytorch_backend.e2e_asr')
    utils = importlib.import_module('espnet.asr.asr_utils')
    args = make_arg()
    model = m.E2E(40, 5, args)
    # initialize randomly
    for p in model.parameters():
        p.data.uniform_()
    if not os.path.exists(".pytest_cache"):
        os.makedirs(".pytest_cache")
    tmppath = tempfile.mktemp()
    utils.torch_save(tmppath, model)
    p_saved = [p.data.numpy() for p in model.parameters()]
    # set constant value
    for p in model.parameters():
        p.data.zero_()
    utils.torch_load(tmppath, model)
    for p1, p2 in zip(p_saved, model.parameters()):
        np.testing.assert_array_equal(p1, p2.data.numpy())
    if os.path.exists(tmppath):
        os.remove(tmppath)


@pytest.mark.skipif(not torch.cuda.is_available() and not chainer.cuda.available, reason="gpu required")
@pytest.mark.parametrize("module", ["espnet.nets.chainer_backend.e2e_asr", "espnet.nets.pytorch_backend.e2e_asr"])
def test_gpu_trainable(module):
    m = importlib.import_module(module)
    args = make_arg()
    model = m.E2E(40, 5, args)
    if "pytorch" in module:
        batch = prepare_inputs("pytorch", is_cuda=True)
        model.cuda()
    else:
        batch = prepare_inputs("chainer", is_cuda=True)
        model.to_gpu()
    loss = model(*batch)[0]
    loss.backward()  # trainable


@pytest.mark.skipif(torch.cuda.device_count() < 2, reason="multi gpu required")
@pytest.mark.parametrize("module", ["espnet.nets.chainer_backend.e2e_asr", "espnet.nets.pytorch_backend.e2e_asr"])
def test_multi_gpu_trainable(module):
    m = importlib.import_module(module)
    ngpu = 2
    device_ids = list(range(ngpu))
    args = make_arg()
    model = m.E2E(40, 5, args)
    if "pytorch" in module:
        model = torch.nn.DataParallel(model, device_ids)
        batch = prepare_inputs("pytorch", is_cuda=True)
        model.cuda()
        loss = 1. / ngpu * model(*batch)[0]
        loss.backward(loss.new_ones(ngpu))  # trainable
    else:
        import copy
        import cupy
        losses = []
        for device in device_ids:
            with cupy.cuda.Device(device):
                batch = prepare_inputs("chainer", is_cuda=True)
                _model = copy.deepcopy(model)  # Transcribed from training.updaters.ParallelUpdater
                _model.to_gpu()
                loss = 1. / ngpu * _model(*batch)[0]
                losses.append(loss)

        for loss in losses:
            loss.backward()  # trainable


@pytest.mark.parametrize(
    "module", ["pytorch"]
)
def test_context_residual(module):
    args = make_arg(context_residual=True)
    dummy_json = make_dummy_json(8, [1, 100], [1, 100], idim=20, odim=5)
    if module == "pytorch":
        import espnet.nets.pytorch_backend.e2e_asr as m
    else:
        raise NotImplementedError
    batchset = make_batchset(dummy_json, 2, 2 ** 10, 2 ** 10, shortest_first=True)
    model = m.E2E(20, 5, args)
    for batch in batchset:
        attn_loss = model(*convert_batch(batch, module, idim=20, odim=5))[0]
        attn_loss.backward()
    with torch.no_grad(), chainer.no_backprop_mode():
        in_data = np.random.randn(50, 20)
        model.recognize(in_data, args, args.char_list)<|MERGE_RESOLUTION|>--- conflicted
+++ resolved
@@ -57,16 +57,11 @@
         ctc_type="warpctc",
         sym_space="<space>",
         sym_blank="<blank>",
-<<<<<<< HEAD
-        context_residual=False,
-        replace_sos=False,
-        tgt_lang=False,
-        sortagrad=0
-=======
         sortagrad=0,
         context_residual=False,
->>>>>>> c47a7f87
-        use_frontend=False
+        use_frontend=False,
+        replace_sos=False,
+        tgt_lang=False
     )
     defaults.update(kwargs)
     return argparse.Namespace(**defaults)
