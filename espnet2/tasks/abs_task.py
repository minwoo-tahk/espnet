--- conflicted
+++ resolved
@@ -1,10 +1,3 @@
-<<<<<<< HEAD
-import argparse
-import dataclasses
-import logging
-import sys
-=======
->>>>>>> 4c174113
 from abc import ABC
 from abc import abstractmethod
 import argparse
@@ -37,35 +30,20 @@
 from espnet2.main_funcs.collect_stats import collect_stats
 from espnet2.optimizers.sgd import SGD
 from espnet2.schedulers.noam_lr import NoamLR
-<<<<<<< HEAD
-from espnet2.torch_utils.device_funcs import to_device
-from espnet2.torch_utils.forward_adaptor import ForwardAdaptor
-=======
->>>>>>> 4c174113
 from espnet2.torch_utils.load_pretrained_model import load_pretrained_model
 from espnet2.torch_utils.pytorch_version import pytorch_cudnn_version
 from espnet2.torch_utils.set_all_random_seed import set_all_random_seed
 from espnet2.train.abs_e2e import AbsE2E
 from espnet2.train.batch_sampler import build_batch_sampler
-<<<<<<< HEAD
-from espnet2.train.class_choices import ClassChoices
-from espnet2.train.dataset import ESPnetDataset
-=======
 from espnet2.train.batch_sampler import ConstantBatchSampler
 from espnet2.train.class_choices import ClassChoices
 from espnet2.train.dataset import ESPnetDataset
 from espnet2.train.distributed_utils import DistributedOption
->>>>>>> 4c174113
 from espnet2.train.epoch_iter_factory import AbsIterFactory
 from espnet2.train.epoch_iter_factory import EpochIterFactory
 from espnet2.train.reporter import Reporter
 from espnet2.train.trainer import Trainer
 from espnet2.utils.build_dataclass import build_dataclass
-<<<<<<< HEAD
-from espnet2.utils.fileio import DatadirWriter
-from espnet2.utils.fileio import NpyScpWriter
-=======
->>>>>>> 4c174113
 from espnet2.utils.get_default_kwargs import get_default_kwargs
 from espnet2.utils.nested_dict_action import NestedDictAction
 from espnet2.utils.types import int_or_none
@@ -73,11 +51,6 @@
 from espnet2.utils.types import str2triple_str
 from espnet2.utils.types import str_or_none
 from espnet2.utils.yaml_no_alias_safe_dump import yaml_no_alias_safe_dump
-
-if LooseVersion(torch.__version__) >= LooseVersion("1.1.0"):
-    from torch.utils.tensorboard import SummaryWriter
-else:
-    from tensorboardX import SummaryWriter
 
 optim_classes = dict(
     adam=torch.optim.Adam,
@@ -115,29 +88,6 @@
 
 
 @dataclasses.dataclass
-<<<<<<< HEAD
-class DistributedOption:
-    # Enable distributed Training
-    distributed: bool = False
-    # torch.distributed.Backend: "nccl", "mpi", "gloo", or "tcp"
-    dist_backend: str = "nccl"
-    # if init_method="env://",
-    # env values of "MASTER_PORT", "MASTER_ADDR", "WORLD_SIZE", and "RANK" are referred.
-    dist_init_method: str = "env://"
-    dist_world_size: int = -1
-    dist_rank: int = -1
-
-    def init(self):
-        if self.distributed:
-            torch.distributed.init_process_group(
-                backend=self.dist_backend,
-                init_method=self.dist_init_method,
-                world_size=self.dist_world_size,
-                rank=self.dist_rank,
-            )
-            self.dist_world_size = torch.distributed.get_world_size()
-            self.dist_rank = torch.distributed.get_rank()
-=======
 class IteratorOption:
     train_dtype: str
     max_length: Sequence[int]
@@ -147,7 +97,6 @@
     distributed: bool
     seed: int
     allow_variable_data_keys: bool
->>>>>>> 4c174113
 
 
 class AbsTask(ABC):
@@ -318,33 +267,21 @@
 
         group = parser.add_argument_group("cudnn mode related")
         group.add_argument(
-<<<<<<< HEAD
-            "--cudnn_enabled", type=str2bool, default=True, help="Enable CUDNN",
-=======
             "--cudnn_enabled",
             type=str2bool,
             default=torch.backends.cudnn.enabled,
             help="Enable CUDNN",
->>>>>>> 4c174113
         )
         group.add_argument(
             "--cudnn_benchmark",
             type=str2bool,
-<<<<<<< HEAD
-            default=False,
-=======
             default=torch.backends.cudnn.benchmark,
->>>>>>> 4c174113
             help="Enable cudnn-benchmark mode",
         )
         group.add_argument(
             "--cudnn_deterministic",
             type=str2bool,
-<<<<<<< HEAD
-            default=False,
-=======
             default=torch.backends.cudnn.deterministic,
->>>>>>> 4c174113
             help="Enable cudnn-deterministic mode",
         )
 
@@ -731,7 +668,6 @@
             cls.print_config()
             sys.exit(0)
         cls.check_required_command_args(args)
-<<<<<<< HEAD
 
         # 0. Init distributed process
         distributed_option = build_dataclass(DistributedOption, args)
@@ -742,29 +678,12 @@
                 format="%(asctime)s (%(module)s:%(lineno)d) %(levelname)s: %(message)s",
             )
         else:
-            logging.basicConfig(
-                level="ERROR",
-                format="%(asctime)s (%(module)s:%(lineno)d) %(levelname)s: %(message)s",
-            )
-
-=======
-
-        # 0. Init distributed process
-        distributed_option = build_dataclass(DistributedOption, args)
-        distributed_option.init()
-        if not distributed_option.distributed or distributed_option.dist_rank == 0:
-            logging.basicConfig(
-                level=args.log_level,
-                format="%(asctime)s (%(module)s:%(lineno)d) %(levelname)s: %(message)s",
-            )
-        else:
             # Suppress logging if RANK != 0
             logging.basicConfig(
                 level="ERROR",
                 format="%(asctime)s (%(module)s:%(lineno)d) %(levelname)s: %(message)s",
             )
 
->>>>>>> 4c174113
         # 1. Set random-seed
         set_all_random_seed(args.seed)
         torch.backends.cudnn.enabled = args.cudnn_enabled
@@ -772,48 +691,14 @@
         torch.backends.cudnn.deterministic = args.cudnn_deterministic
 
         # 2. Build iterator factories
-<<<<<<< HEAD
-        train_iter_factory = cls.build_iter_factory(
-            args=args,
-=======
         iterator_option = build_dataclass(cls.iterator_option, args)
 
         train_iter_factory, _, _ = cls.build_iter_factory(
             iterator_option=iterator_option,
->>>>>>> 4c174113
             data_path_and_name_and_type=args.train_data_path_and_name_and_type,
             shape_files=args.train_shape_file,
             batch_type=args.batch_type,
             batch_size=args.batch_size,
-<<<<<<< HEAD
-            sort_in_batch=args.sort_in_batch,
-            train=True,
-            distributed=args.distributed,
-        )
-        if args.eval_batch_type is None:
-            args.eval_batch_type = args.batch_type
-        if args.eval_batch_size is None:
-            args.eval_batch_size = args.batch_size
-        eval_iter_factory = cls.build_iter_factory(
-            args=args,
-            data_path_and_name_and_type=args.eval_data_path_and_name_and_type,
-            shape_files=args.eval_shape_file,
-            batch_type=args.eval_batch_type,
-            batch_size=args.eval_batch_size,
-            sort_in_batch=args.sort_in_batch,
-            train=False,
-        )
-        if args.num_att_plot != 0:
-            plot_attention_iter_factory = cls.build_iter_factory(
-                args=args,
-                data_path_and_name_and_type=args.eval_data_path_and_name_and_type,
-                shape_files=[args.eval_shape_file[0]],
-                batch_type="const",
-                batch_size=1,
-                sort_in_batch=None,
-                train=False,
-                num_batches=args.num_att_plot,
-=======
             train=True,
             preprocess_fn=cls.build_preprocess_fn(args, train=True),
             collate_fn=cls.build_collate_fn(args),
@@ -846,7 +731,6 @@
                 collate_fn=cls.build_collate_fn(args),
                 num_batches=args.num_att_plot,
                 num_iters_per_epoch=None,
->>>>>>> 4c174113
             )
         else:
             plot_attention_iter_factory = None
@@ -954,11 +838,7 @@
             collect_stats(
                 model=model,
                 train_iter=train_iter_factory.build_iter(1, shuffle=False),
-<<<<<<< HEAD
-                eval_iter=eval_iter_factory.build_iter(1, shuffle=False),
-=======
                 valid_iter=valid_iter_factory.build_iter(1, shuffle=False),
->>>>>>> 4c174113
                 output_dir=output_dir,
                 ngpu=args.ngpu,
                 log_interval=args.log_interval,
@@ -975,11 +855,7 @@
                 optimizers=optimizers,
                 schedulers=schedulers,
                 train_iter_factory=train_iter_factory,
-<<<<<<< HEAD
-                eval_iter_factory=eval_iter_factory,
-=======
                 valid_iter_factory=valid_iter_factory,
->>>>>>> 4c174113
                 plot_attention_iter_factory=plot_attention_iter_factory,
                 reporter=reporter,
                 output_dir=output_dir,
@@ -1004,80 +880,6 @@
 
     @classmethod
     def build_iter_factory(
-<<<<<<< HEAD
-        cls,
-        args: argparse.Namespace,
-        data_path_and_name_and_type,
-        shape_files: Union[Tuple[str, ...], List[str]],
-        batch_type: str,
-        batch_size: int,
-        sort_in_batch: Optional[str],
-        train: bool = True,
-        num_batches: int = None,
-        distributed: bool = False,
-    ) -> AbsIterFactory:
-        assert check_argument_types()
-        if args.train_dtype in ("float32", "O0", "O1", "O2", "O3"):
-            dtype = "float32"
-        else:
-            dtype = args.train_dtype
-
-        dataset = ESPnetDataset(
-            data_path_and_name_and_type,
-            float_dtype=dtype,
-            preprocess=cls.build_preprocess_fn(args, train),
-        )
-        cls.check_task_requirements(dataset, args.allow_variable_data_keys)
-
-        if train:
-            num_iters_per_epoch = args.num_iters_per_epoch
-            shuffle = True
-        else:
-            num_iters_per_epoch = None
-            shuffle = False
-
-        batch_sampler = build_batch_sampler(
-            type=batch_type,
-            shape_files=shape_files,
-            max_lengths=args.max_length,
-            batch_size=batch_size,
-            sort_in_batch=sort_in_batch,
-            sort_batch=args.sort_batch,
-        )
-
-        batches = list(batch_sampler)
-        if num_batches is not None:
-            batches = batches[:num_batches]
-
-        if distributed:
-            world_size = torch.distributed.get_world_size()
-            rank = torch.distributed.get_rank()
-            batches = [batch[rank::world_size] for batch in batches]
-
-        return EpochIterFactory(
-            dataset=dataset,
-            batches=batches,
-            seed=args.seed,
-            num_iters_per_epoch=num_iters_per_epoch,
-            shuffle=shuffle,
-            num_workers=args.num_workers,
-            collate_fn=cls.build_collate_fn(args),
-        )
-
-    @classmethod
-    @torch.no_grad()
-    def collect_stats(
-        cls,
-        model: AbsE2E,
-        train_iter: DataLoader and Iterable[Tuple[List[str], Dict[str, torch.Tensor]]],
-        eval_iter: DataLoader and Iterable[Tuple[List[str], Dict[str, torch.Tensor]]],
-        output_dir: Path,
-        ngpu: Optional[int],
-        log_interval: Optional[int],
-        write_collected_feats: bool,
-    ) -> None:
-        """Perform on collect_stats mode.
-=======
         cls,
         iterator_option: IteratorOption,
         data_path_and_name_and_type,
@@ -1129,123 +931,10 @@
         ...
         ...    @classmethod
         ...    def build_iter_factory(cls, ...):
->>>>>>> 4c174113
 
 
         """
         assert check_argument_types()
-<<<<<<< HEAD
-
-        npy_scp_writers = {}
-        for itr, mode in zip([train_iter, eval_iter], ["train", "eval"]):
-            if log_interval is None:
-                log_interval = max(len(itr) // 20, 10)
-
-            sum_dict = defaultdict(lambda: 0)
-            sq_dict = defaultdict(lambda: 0)
-            count_dict = defaultdict(lambda: 0)
-
-            with DatadirWriter(output_dir / mode) as datadir_writer:
-                for iiter, (keys, batch) in enumerate(itr, 1):
-                    batch = to_device(batch, "cuda" if ngpu > 0 else "cpu")
-
-                    # 1. Write shape file
-                    for name in batch:
-                        if name.endswith("_lengths"):
-                            continue
-                        for i, (key, data) in enumerate(zip(keys, batch[name])):
-                            if f"{name}_lengths" in batch:
-                                lg = int(batch[f"{name}_lengths"][i])
-                                data = data[:lg]
-                            datadir_writer[f"{name}_shape"][key] = ",".join(
-                                map(str, data.shape)
-                            )
-
-                    # 2. Extract feats
-                    if ngpu <= 1:
-                        data = model.collect_feats(**batch)
-                    else:
-                        # Note that data_parallel can parallelize only "forward()"
-                        data = data_parallel(
-                            ForwardAdaptor(model, "collect_feats"),
-                            (),
-                            range(ngpu),
-                            module_kwargs=batch,
-                        )
-
-                    # 3. Calculate sum and square sum
-                    for key, v in data.items():
-                        for i, (uttid, seq) in enumerate(zip(keys, v.cpu().numpy())):
-                            # Truncate zero-padding region
-                            if f"{key}_lengths" in data:
-                                length = data[f"{key}_lengths"][i]
-                                # seq: (Length, Dim, ...)
-                                seq = seq[:length]
-                            else:
-                                # seq: (Dim, ...) -> (1, Dim, ...)
-                                seq = seq[None]
-                            # Accumulate value, its square, and count
-                            sum_dict[key] += seq.sum(0)
-                            sq_dict[key] += (seq ** 2).sum(0)
-                            count_dict[key] += len(seq)
-
-                            # 4. [Option] Write derived features as npy format file.
-                            if write_collected_feats:
-                                # Instantiate NpyScpWriter for the first iteration
-                                if (key, mode) not in npy_scp_writers:
-                                    p = output_dir / mode / "collect_feats"
-                                    npy_scp_writers[(key, mode)] = NpyScpWriter(
-                                        p / f"data_{key}", p / f"{key}.scp"
-                                    )
-                                # Save array as npy file
-                                npy_scp_writers[(key, mode)][uttid] = seq
-
-                    if iiter % log_interval == 0:
-                        logging.info(f"Niter: {iiter}")
-
-            for key in sum_dict:
-                np.savez(
-                    output_dir / mode / f"{key}_stats.npz",
-                    count=count_dict[key],
-                    sum=sum_dict[key],
-                    sum_square=sq_dict[key],
-                )
-
-            # batch_keys and stats_keys are used by aggregate_stats_dirs.py
-            with (output_dir / mode / "batch_keys").open("w") as f:
-                f.write(
-                    "\n".join(filter(lambda x: not x.endswith("_lengths"), batch))
-                    + "\n"
-                )
-            with (output_dir / mode / "stats_keys").open("w") as f:
-                f.write("\n".join(sum_dict) + "\n")
-
-    @classmethod
-    def run(
-        cls,
-        model: AbsE2E,
-        optimizers: Sequence[torch.optim.Optimizer],
-        schedulers: Sequence[Optional[AbsScheduler]],
-        train_iter_factory: AbsIterFactory,
-        eval_iter_factory: AbsIterFactory,
-        plot_attention_iter_factory: AbsIterFactory,
-        reporter: Reporter,
-        output_dir: Path,
-        max_epoch: int,
-        seed: int,
-        patience: Optional[int],
-        keep_n_best_checkpoints: int,
-        early_stopping_criterion: Sequence[str],
-        best_model_criterion: Sequence[Sequence[str]],
-        val_scheduler_criterion: Sequence[str],
-        trainer_options,
-        distributed_option: DistributedOption,
-    ) -> None:
-        """Perform training. This method performs the main process of training."""
-        assert check_argument_types()
-        # NOTE(kamo): Don't check the type more strictly as far trainer_options
-        assert is_dataclass(trainer_options), type(trainer_options)
-=======
         if iterator_option.train_dtype in ("float32", "O0", "O1", "O2", "O3"):
             train_dtype = "float32"
         else:
@@ -1257,7 +946,6 @@
             preprocess=preprocess_fn,
         )
         cls.check_task_requirements(dataset, iterator_option.allow_variable_data_keys)
->>>>>>> 4c174113
 
         if train:
             shuffle = True
@@ -1274,138 +962,6 @@
             sort_batch=iterator_option.sort_batch,
         )
 
-<<<<<<< HEAD
-        if distributed_option.distributed:
-            # Use torch DDP instead of apex DDP
-            # https://github.com/NVIDIA/apex/issues/494
-            ddp_model = torch.nn.parallel.DistributedDataParallel(
-                model, device_ids=list(range(trainer_options.ngpu))
-            )
-        else:
-            ddp_model = model
-
-        summary_writer = SummaryWriter(str(output_dir / "tensorboard"))
-        for iepoch in range(start_epoch, max_epoch + 1):
-            logging.info(f"{iepoch}epoch started")
-            set_all_random_seed(seed + iepoch)
-
-            reporter.set_epoch(iepoch)
-            # 1. Train and eval for one-epoch
-            with reporter.observe("train") as sub_reporter:
-                all_steps_are_invalid = cls.trainer.train_one_epoch(
-                    model=ddp_model,
-                    optimizers=optimizers,
-                    schedulers=schedulers,
-                    iterator=train_iter_factory.build_iter(iepoch),
-                    reporter=sub_reporter,
-                    options=trainer_options,
-                )
-
-            if not distributed_option.distributed or distributed_option.dist_rank == 0:
-                # Eval and att_plot don't support distributed (It can)
-                with reporter.observe("eval") as sub_reporter:
-                    cls.trainer.eval_one_epoch(
-                        model=model,
-                        iterator=eval_iter_factory.build_iter(iepoch),
-                        reporter=sub_reporter,
-                        options=trainer_options,
-                    )
-
-                if plot_attention_iter_factory is not None:
-                    with reporter.observe("att_plot") as sub_reporter:
-                        cls.trainer.plot_attention(
-                            model=model,
-                            output_dir=output_dir / "att_ws",
-                            summary_writer=summary_writer,
-                            iterator=plot_attention_iter_factory.build_iter(iepoch),
-                            reporter=sub_reporter,
-                            options=trainer_options,
-                        )
-
-            # 2. LR Scheduler step
-            for scheduler in schedulers:
-                if isinstance(scheduler, AbsValEpochStepScheduler):
-                    _phase, _criterion = val_scheduler_criterion
-                    if not reporter.has(_phase, _criterion):
-                        raise RuntimeError(
-                            f"{_phase}.{_criterion} is not found in stats: "
-                            f"{reporter.get_all_keys()}"
-                        )
-                    val = reporter.get_value(_phase, _criterion)
-                    scheduler.step(val)
-                elif isinstance(scheduler, AbsEpochStepScheduler):
-                    scheduler.step()
-
-            if not distributed_option.distributed or distributed_option.dist_rank == 0:
-                # 3. Report the results
-                reporter.logging()
-                reporter.matplotlib_plot(output_dir / "images")
-                reporter.tensorboard_add_scalar(summary_writer)
-
-                # 4. Save/Update the checkpoint
-                torch.save(
-                    {
-                        "model": model.state_dict(),
-                        "reporter": reporter.state_dict(),
-                        "optimizers": [o.state_dict() for o in optimizers],
-                        "schedulers": [
-                            s.state_dict() if s is not None else None
-                            for s in schedulers
-                        ],
-                    },
-                    output_dir / "checkpoint.pth",
-                )
-
-                # 5. Save the model and update the link to the best model
-                torch.save(model.state_dict(), output_dir / f"{iepoch}epoch.pth")
-                _improved = []
-                for _phase, k, _mode in best_model_criterion:
-                    # e.g. _phase, k, _mode = "train", "loss", "min"
-                    if reporter.has(_phase, k):
-                        best_epoch, _ = reporter.sort_epochs_and_values(
-                            _phase, k, _mode
-                        )[0]
-                        # Creates sym links if it's the best result
-                        if best_epoch == iepoch:
-                            p = output_dir / f"{_phase}.{k}.best.pth"
-                            if p.is_symlink() or p.exists():
-                                p.unlink()
-                            p.symlink_to(f"{iepoch}epoch.pth")
-                            _improved.append(f"{_phase}.{k}")
-                if len(_improved) == 0:
-                    logging.info(f"There are no improvements in this epoch")
-                else:
-                    logging.info(
-                        f"The best model has been updated: " + ", ".join(_improved)
-                    )
-
-                # 6. Remove the model files excluding n-best epoch
-                _removed = []
-                nbests = [
-                    reporter.sort_epochs_and_values(ph, k, m)[:keep_n_best_checkpoints]
-                    for ph, k, m in best_model_criterion
-                    if reporter.has(ph, k)
-                ]
-                # nbests: Set[epoch]
-                nbests = set().union(*[set(i[0] for i in v) for v in nbests])
-                for e in range(1, iepoch + 1):
-                    p = output_dir / f"{e}epoch.pth"
-                    if p.exists() and e not in nbests:
-                        p.unlink()
-                        _removed.append(str(p))
-                if len(_removed) != 0:
-                    logging.info(
-                        f"The model files were removed: " + ", ".join(_removed)
-                    )
-
-            # 7. If any updating haven't happen, stops the training
-            if all_steps_are_invalid:
-                logging.warning(
-                    f"The gradients at all steps are invalid in this epoch. "
-                    f"Something seems wrong. This training was stopped at {iepoch}epoch"
-                )
-                break
-=======
         batches = list(batch_sampler)
         if num_batches is not None:
             batches = batches[:num_batches]
@@ -1447,7 +1003,6 @@
         """
         assert check_argument_types()
         config_file = Path(config_file)
->>>>>>> 4c174113
 
         with config_file.open("r") as f:
             args = yaml.safe_load(f)
@@ -1487,32 +1042,6 @@
         if dtype in ("float32", "O0", "O1", "O2", "O3"):
             dtype = "float32"
 
-<<<<<<< HEAD
-            avg = None
-            # 2.a Averaging model
-            for e, _ in epoch_and_values:
-                if e not in _loaded:
-                    _loaded[e] = torch.load(
-                        output_dir / f"{e}epoch.pth", map_location="cpu",
-                    )
-                states = _loaded[e]
-
-                if avg is None:
-                    avg = states
-                else:
-                    # Accumulated
-                    for k in avg:
-                        avg[k] += states[k]
-            for k in avg:
-                avg[k] /= len(epoch_and_values)
-
-            # 2.b Save the ave model and create a symlink
-            torch.save(avg, op)
-            sym_op = output_dir / f"{ph}.{cr}.ave.pth"
-            if sym_op.is_symlink() or sym_op.exists():
-                sym_op.unlink()
-            sym_op.symlink_to(op.name)
-=======
         dataset = ESPnetDataset(
             data_path_and_name_and_type, float_dtype=dtype, preprocess=preprocess_fn,
         )
@@ -1541,5 +1070,4 @@
             ),
             dataset,
             batch_sampler,
-        )
->>>>>>> 4c174113
+        )