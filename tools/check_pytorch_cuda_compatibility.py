#!/usr/bin/env python
import argparse
from distutils.version import LooseVersion
import warnings


def check(pytorch_version: str, cuda_version: str):
    # NOTE(kamo):  Supported cuda version is defined
    # as existing prebuilt binaries in
    # https://anaconda.org/pytorch/pytorch/files
    # You probably could perform pytorch with the cuda-version
    # if you built pytorch at local.
    maybe_supported = []
<<<<<<< HEAD
    # 1.8.0
=======
    # 1.8.0 or 1.8.1
>>>>>>> 1dc73483
    if LooseVersion("1.9") > LooseVersion(pytorch_version) >= LooseVersion("1.8"):
        supported = ["11.1", "10.2", "10.1"]
    # 1.7.0 or 1.7.1
    elif LooseVersion(pytorch_version) >= LooseVersion("1.7"):
        supported = ["11.0", "10.2", "10.1", "9.2"]
    # 1.6.0
    elif LooseVersion(pytorch_version) >= LooseVersion("1.6"):
        supported = ["10.2", "10.1", "9.2"]
        # FIXME(kamo): 10.0 is not existing, but it seems to work in my environment
        maybe_supported = ["10.0"]
    # 1.5.0 or 1.5.1
    elif LooseVersion(pytorch_version) >= LooseVersion("1.5"):
        supported = ["10.2", "10.1", "9.2"]
        # FIXME(kamo): 10.0 is not existing, but it seems to work in my environment
        maybe_supported = ["10.0"]
    # 1.4.0
    elif LooseVersion(pytorch_version) >= LooseVersion("1.4"):
        supported = ["10.1", "10.0", "9.2"]
    # 1.3.0 or 1.3.1
    elif LooseVersion(pytorch_version) >= LooseVersion("1.3"):
        supported = ["10.1", "10.0", "9.2"]
    # 1.2.0
    elif LooseVersion(pytorch_version) >= LooseVersion("1.2"):
        supported = ["10.0", "9.2"]
    # 1.1.0
    elif LooseVersion(pytorch_version) >= LooseVersion("1.1"):
        supported = ["10.0", "9.0"]
    # 1.0.1
    elif LooseVersion(pytorch_version) >= LooseVersion("1.0.1"):
        supported = ["10.0", "9.0", "8.0"]
    # 1.0.0
    elif LooseVersion(pytorch_version) >= LooseVersion("1.0.0"):
        supported = ["10.0", "9.0", "8.0"]
    else:
        raise NotImplementedError(f"pytorch={pytorch_version}")

    for v in supported + maybe_supported:
        if cuda_version == v:
            print(v)
            if v in maybe_supported:
                warnings.warn(
                    f"pytorch={pytorch_version} with cuda={cuda_version} might not work."
                )
            break
    else:
        raise RuntimeError(
            f"Not compatible: pytorch={pytorch_version}, cuda={cuda_version}: "
            f"Supported cuda versions: {supported + maybe_supported}"
        )


def get_parser():
    parser = argparse.ArgumentParser(description="Check pytorch-cuda compatibility")
    parser.add_argument("pytorch_version")
    parser.add_argument("cuda_version")
    return parser


def main():
    parser = get_parser()
    check(**vars(parser.parse_args()))


if __name__ == "__main__":
    main()<|MERGE_RESOLUTION|>--- conflicted
+++ resolved
@@ -11,11 +11,7 @@
     # You probably could perform pytorch with the cuda-version
     # if you built pytorch at local.
     maybe_supported = []
-<<<<<<< HEAD
-    # 1.8.0
-=======
     # 1.8.0 or 1.8.1
->>>>>>> 1dc73483
     if LooseVersion("1.9") > LooseVersion(pytorch_version) >= LooseVersion("1.8"):
         supported = ["11.1", "10.2", "10.1"]
     # 1.7.0 or 1.7.1
